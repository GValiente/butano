/*
 * Copyright (c) 2020-2022 Gustavo Valiente gustavo.valiente@protonmail.com
 * zlib License, see LICENSE file.
 */

#ifndef BN_SPRITE_FONT_H
#define BN_SPRITE_FONT_H

/**
 * @file
 * bn::sprite_font header file.
 *
 * @ingroup sprite
 * @ingroup text
 */

#include "bn_sprite_item.h"
#include "bn_utf8_characters_map_ref.h"

namespace bn
{

/**
 * @brief Contains the required information to generate text sprites.
 *
 * Currently, it supports 4 bits per pixel (16 colors) fixed width AND variable width characters.
 *
 * Also, UTF-8 characters are supported.
 *
 * UTF-8 characters map and character widths are not copied but referenced,
 * so they should outlive the sprite_font to avoid dangling references.
 *
 * @ingroup sprite
 * @ingroup text
 */
class sprite_font
{

public:
    static constexpr int minimum_graphics = 94; //!< Minimum number of sprite tile sets that must contain the sprite_tiles_item of a sprite_font.

    /**
     * @brief Constructor.
     * @param item sprite_item used to generate text sprites.
     */
    constexpr explicit sprite_font(const sprite_item& item) :
        sprite_font(item, utf8_characters_map_ref(), span<const int8_t>(), 0)
    {
    }

    /**
     * @brief Constructor.
     * @param item sprite_item used to generate text sprites.
     * @param utf8_characters_ref Reference to the map of the supported UTF-8 characters
     * and their position in the tile sets.
     *
     * UTF-8 characters should appear in the tile sets referenced by item just after ASCII characters.
     *
     * UTF-8 characters map is not copied but referenced, so it should outlive the sprite_font
     * to avoid dangling references.
     */
    constexpr sprite_font(const sprite_item& item, const utf8_characters_map_ref& utf8_characters_ref) :
        sprite_font(item, utf8_characters_ref, span<const int8_t>(), 0)
    {
    }

    /**
     * @brief Constructor.
     * @param item sprite_item used to generate text sprites.
     * @param utf8_characters_ref Reference to the map of the supported UTF-8 characters
     * and their position in the tile sets.
     *
     * UTF-8 characters should appear in the tile sets referenced by item just after ASCII characters.
     *
     * UTF-8 characters map is not copied but referenced, so it should outlive the sprite_font
     * to avoid dangling references.
     *
     * @param character_widths_ref Reference to the width in pixels of each supported character.
     *
     * Character widths are not copied but referenced, so they should outlive the sprite_font
     * to avoid dangling references.
     */
    constexpr sprite_font(const sprite_item& item, const utf8_characters_map_ref& utf8_characters_ref,
                          const span<const int8_t>& character_widths_ref) :
        sprite_font(item, utf8_characters_ref, character_widths_ref, 0)
    {
    }

    /**
     * @brief Constructor.
     * @param item sprite_item used to generate text sprites.
     * @param utf8_characters_ref Reference to the map of the supported UTF-8 characters
     * and their position in the tile sets.
     *
     * UTF-8 characters should appear in the tile sets referenced by item just after ASCII characters.
     *
     * UTF-8 characters map is not copied but referenced, so it should outlive the sprite_font
     * to avoid dangling references.
     *
     * @param character_widths_ref Reference to the width in pixels of each supported character.
     *
     * Character widths are not copied but referenced, so they should outlive the sprite_font
     * to avoid dangling references.
     *
     * @param space_between_characters Space between two consecutive characters in pixels (it can be negative).
     */
    constexpr sprite_font(const sprite_item& item, const utf8_characters_map_ref& utf8_characters_ref,
                          const span<const int8_t>& character_widths_ref, int space_between_characters) :
        _item(item),
        _utf8_characters_ref(utf8_characters_ref),
        _character_widths_ref(character_widths_ref),
        _space_between_characters(space_between_characters)
    {
        BN_ASSERT(item.tiles_item().compression() == compression_type::NONE, "Compressed tiles not supported");
        BN_ASSERT(item.tiles_item().graphics_count() >= minimum_graphics + utf8_characters_ref.size(),
                   "Invalid graphics count or UTF-8 characters count: ", item.tiles_item().graphics_count(), " - ",
                   utf8_characters_ref.size(), " - ", minimum_graphics + utf8_characters_ref.size());
        BN_ASSERT(item.palette_item().bpp() == bpp_mode::BPP_4, "8BPP fonts not supported");
<<<<<<< HEAD
        BN_ASSERT(utf8_characters_ref.size() <= BN_CFG_SPRITE_TEXT_MAX_UTF8_CHARACTERS,
                   "Invalid UTF-8 characters count: ", utf8_characters_ref.size());
        BN_ASSERT(_validate_utf8_characters(), "UTF-8 characters validation failed");
        BN_ASSERT(BN_CFG_SPRITE_TEXT_MAX_UTF8_CHARACTERS > BN_CFG_SPRITE_TEXT_MAX_UTF8_CHARACTERS_FOR_DUPLICATION_CHECK ||
                   ! _duplicated_utf8_characters(), "There's duplicated UTF-8 characters");
=======
>>>>>>> 3b1387f4
        BN_ASSERT(character_widths_ref.empty() ||
                   character_widths_ref.size() == 1 + minimum_graphics + utf8_characters_ref.size(),
                   "Invalid character widths count: ", character_widths_ref.size(), " - ",
                   utf8_characters_ref.size(), " - ", minimum_graphics + utf8_characters_ref.size());
        BN_ASSERT(_validate_character_widths(), "Character widths validation failed");
        BN_ASSERT(_validate_space_between_characters(), "Space between characters validation failed");
    }

    /**
     * @brief Returns the sprite_item used to generate text sprites.
     */
    [[nodiscard]] constexpr const sprite_item& item() const
    {
        return _item;
    }

    /**
     * @brief Returns the reference to the map of the supported UTF-8 characters
     * and their position in the tile sets.
     *
     * UTF-8 characters should appear in the tile sets referenced by item just after ASCII characters.
     *
     * UTF-8 characters map is not copied but referenced, so it should outlive the sprite_font
     * to avoid dangling references.
     */
    [[nodiscard]] constexpr const utf8_characters_map_ref& utf8_characters_ref() const
    {
        return _utf8_characters_ref;
    }

    /**
     * @brief Returns the reference to the width in pixels of each supported character.
     *
     * Character widths are not copied but referenced, so they should outlive the sprite_font
     * to avoid dangling references.
     */
    [[nodiscard]] constexpr const span<const int8_t>& character_widths_ref() const
    {
        return _character_widths_ref;
    }

    /**
     * @brief Returns the space between two consecutive characters in pixels (it can be negative).
     */
    [[nodiscard]] int space_between_characters() const
    {
        return _space_between_characters;
    }

private:
    sprite_item _item;
    utf8_characters_map_ref _utf8_characters_ref;
    span<const int8_t> _character_widths_ref;
    int _space_between_characters;

    [[nodiscard]] constexpr bool _validate_character_widths() const
    {
        int max_character_width = _item.shape_size().width();

        for(int character_width : _character_widths_ref)
        {
            if(character_width < 0 || character_width > max_character_width)
            {
                return false;
            }
        }

        return true;
    }

    [[nodiscard]] constexpr bool _validate_space_between_characters() const
    {
        int space_between_characters = _space_between_characters;

        if(space_between_characters < 0)
        {
            for(int character_width : _character_widths_ref)
            {
                if(character_width <= space_between_characters)
                {
                    return false;
                }
            }
        }

        return true;
    }
};

}

#endif<|MERGE_RESOLUTION|>--- conflicted
+++ resolved
@@ -116,14 +116,6 @@
                    "Invalid graphics count or UTF-8 characters count: ", item.tiles_item().graphics_count(), " - ",
                    utf8_characters_ref.size(), " - ", minimum_graphics + utf8_characters_ref.size());
         BN_ASSERT(item.palette_item().bpp() == bpp_mode::BPP_4, "8BPP fonts not supported");
-<<<<<<< HEAD
-        BN_ASSERT(utf8_characters_ref.size() <= BN_CFG_SPRITE_TEXT_MAX_UTF8_CHARACTERS,
-                   "Invalid UTF-8 characters count: ", utf8_characters_ref.size());
-        BN_ASSERT(_validate_utf8_characters(), "UTF-8 characters validation failed");
-        BN_ASSERT(BN_CFG_SPRITE_TEXT_MAX_UTF8_CHARACTERS > BN_CFG_SPRITE_TEXT_MAX_UTF8_CHARACTERS_FOR_DUPLICATION_CHECK ||
-                   ! _duplicated_utf8_characters(), "There's duplicated UTF-8 characters");
-=======
->>>>>>> 3b1387f4
         BN_ASSERT(character_widths_ref.empty() ||
                    character_widths_ref.size() == 1 + minimum_graphics + utf8_characters_ref.size(),
                    "Invalid character widths count: ", character_widths_ref.size(), " - ",
