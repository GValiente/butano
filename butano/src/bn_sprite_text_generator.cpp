--- conflicted
+++ resolved
@@ -970,14 +970,7 @@
         else
         {
             utf8_character utf8_char(text_data[text_index]);
-<<<<<<< HEAD
-            auto it = utf8_characters_map.find(utf8_char.data());
-            BN_ASSERT(it != utf8_characters_map.end(), "UTF-8 character not found: ", utf8_char.data());
-
-            result = it->second;
-=======
             result = utf8_characters_map.index(utf8_char) + sprite_font::minimum_graphics;
->>>>>>> 3b1387f4
             text_index += utf8_char.size();
         }
 
